/**
 *
 * Licensed to the Apache Software Foundation (ASF) under one
 * or more contributor license agreements.  See the NOTICE file
 * distributed with this work for additional information
 * regarding copyright ownership.  The ASF licenses this file
 * to you under the Apache License, Version 2.0 (the
 * "License"); you may not use this file except in compliance
 * with the License.  You may obtain a copy of the License at
 *
 *     http://www.apache.org/licenses/LICENSE-2.0
 *
 * Unless required by applicable law or agreed to in writing, software
 * distributed under the License is distributed on an "AS IS" BASIS,
 * WITHOUT WARRANTIES OR CONDITIONS OF ANY KIND, either express or implied.
 * See the License for the specific language governing permissions and
 * limitations under the License.
 */
package org.apache.hadoop.hbase.master;

import java.io.IOException;
import java.util.ArrayList;
import java.util.List;
import java.util.Set;
import java.util.concurrent.locks.Lock;
import java.util.concurrent.locks.ReentrantLock;

import org.apache.commons.logging.Log;
import org.apache.commons.logging.LogFactory;
import org.apache.hadoop.classification.InterfaceAudience;
import org.apache.hadoop.conf.Configuration;
import org.apache.hadoop.fs.FileStatus;
import org.apache.hadoop.fs.FileSystem;
import org.apache.hadoop.fs.Path;
import org.apache.hadoop.fs.PathFilter;
import org.apache.hadoop.hbase.ClusterId;
import org.apache.hadoop.hbase.DeserializationException;
import org.apache.hadoop.hbase.HColumnDescriptor;
import org.apache.hadoop.hbase.HConstants;
import org.apache.hadoop.hbase.HRegionInfo;
import org.apache.hadoop.hbase.HTableDescriptor;
import org.apache.hadoop.hbase.InvalidFamilyOperationException;
import org.apache.hadoop.hbase.RemoteExceptionHandler;
import org.apache.hadoop.hbase.Server;
import org.apache.hadoop.hbase.ServerName;
import org.apache.hadoop.hbase.backup.HFileArchiver;
import org.apache.hadoop.hbase.fs.HFileSystem;
import org.apache.hadoop.hbase.regionserver.HRegion;
import org.apache.hadoop.hbase.regionserver.wal.HLog;
import org.apache.hadoop.hbase.regionserver.wal.HLogSplitter;
import org.apache.hadoop.hbase.regionserver.wal.HLogUtil;
import org.apache.hadoop.hbase.regionserver.wal.OrphanHLogAfterSplitException;
import org.apache.hadoop.hbase.util.Bytes;
import org.apache.hadoop.hbase.util.EnvironmentEdgeManager;
import org.apache.hadoop.hbase.util.FSTableDescriptors;
import org.apache.hadoop.hbase.util.FSUtils;

/**
 * This class abstracts a bunch of operations the HMaster needs to interact with
 * the underlying file system, including splitting log files, checking file
 * system status, etc.
 */
@InterfaceAudience.Private
public class MasterFileSystem {
  private static final Log LOG = LogFactory.getLog(MasterFileSystem.class.getName());
  // HBase configuration
  Configuration conf;
  // master status
  Server master;
  // metrics for master
  MetricsMaster metricsMaster;
  // Persisted unique cluster ID
  private ClusterId clusterId;
  // Keep around for convenience.
  private final FileSystem fs;
  // Is the fileystem ok?
  private volatile boolean fsOk = true;
  // The Path to the old logs dir
  private final Path oldLogDir;
  // root hbase directory on the FS
  private final Path rootdir;
  // hbase temp directory used for table construction and deletion
  private final Path tempdir;
  // create the split log lock
  final Lock splitLogLock = new ReentrantLock();
  final boolean distributedLogSplitting;
  final SplitLogManager splitLogManager;
  private final MasterServices services;

  private final static PathFilter META_FILTER = new PathFilter() {
    public boolean accept(Path p) {
      return HLogUtil.isMetaFile(p);
    }
  };

  private final static PathFilter NON_META_FILTER = new PathFilter() {
    public boolean accept(Path p) {
      return !HLogUtil.isMetaFile(p);
    }
  };

  public MasterFileSystem(Server master, MasterServices services,
      MetricsMaster metricsMaster, boolean masterRecovery)
  throws IOException {
    this.conf = master.getConfiguration();
    this.master = master;
    this.services = services;
    this.metricsMaster = metricsMaster;
    // Set filesystem to be that of this.rootdir else we get complaints about
    // mismatched filesystems if hbase.rootdir is hdfs and fs.defaultFS is
    // default localfs.  Presumption is that rootdir is fully-qualified before
    // we get to here with appropriate fs scheme.
    this.rootdir = FSUtils.getRootDir(conf);
    this.tempdir = new Path(this.rootdir, HConstants.HBASE_TEMP_DIRECTORY);
    // Cover both bases, the old way of setting default fs and the new.
    // We're supposed to run on 0.20 and 0.21 anyways.
    this.fs = this.rootdir.getFileSystem(conf);
    String fsUri = this.fs.getUri().toString();
    conf.set("fs.default.name", fsUri);
    conf.set("fs.defaultFS", fsUri);
    // make sure the fs has the same conf
    fs.setConf(conf);
    this.distributedLogSplitting =
      conf.getBoolean(HConstants.DISTRIBUTED_LOG_SPLITTING_KEY, true);
    if (this.distributedLogSplitting) {
      this.splitLogManager = new SplitLogManager(master.getZooKeeper(),
          master.getConfiguration(), master, services, master.getServerName());
      this.splitLogManager.finishInitialization(masterRecovery);
    } else {
      this.splitLogManager = null;
    }
    // setup the filesystem variable
    // set up the archived logs path
    this.oldLogDir = createInitialFileSystemLayout();
    HFileSystem.addLocationsOrderInterceptor(conf);
  }

  /**
   * Create initial layout in filesystem.
   * <ol>
   * <li>Check if the root region exists and is readable, if not create it.
   * Create hbase.version and the -ROOT- directory if not one.
   * </li>
   * <li>Create a log archive directory for RS to put archived logs</li>
   * </ol>
   * Idempotent.
   */
  private Path createInitialFileSystemLayout() throws IOException {
    // check if the root directory exists
    checkRootDir(this.rootdir, conf, this.fs);

    // check if temp directory exists and clean it
    checkTempDir(this.tempdir, conf, this.fs);

    Path oldLogDir = new Path(this.rootdir, HConstants.HREGION_OLDLOGDIR_NAME);

    // Make sure the region servers can archive their old logs
    if(!this.fs.exists(oldLogDir)) {
      this.fs.mkdirs(oldLogDir);
    }

    return oldLogDir;
  }

  public FileSystem getFileSystem() {
    return this.fs;
  }

  /**
   * Get the directory where old logs go
   * @return the dir
   */
  public Path getOldLogDir() {
    return this.oldLogDir;
  }

  /**
   * Checks to see if the file system is still accessible.
   * If not, sets closed
   * @return false if file system is not available
   */
  public boolean checkFileSystem() {
    if (this.fsOk) {
      try {
        FSUtils.checkFileSystemAvailable(this.fs);
        FSUtils.checkDfsSafeMode(this.conf);
      } catch (IOException e) {
        master.abort("Shutting down HBase cluster: file system not available", e);
        this.fsOk = false;
      }
    }
    return this.fsOk;
  }

  /**
   * @return HBase root dir.
   */
  public Path getRootDir() {
    return this.rootdir;
  }

  /**
   * @return HBase temp dir.
   */
  public Path getTempDir() {
    return this.tempdir;
  }

  /**
   * @return The unique identifier generated for this cluster
   */
  public ClusterId getClusterId() {
    return clusterId;
  }

  /**
   * Inspect the log directory to recover any log file without
   * an active region server.
   */
  void splitLogAfterStartup() {
    boolean retrySplitting = !conf.getBoolean("hbase.hlog.split.skip.errors",
        HLog.SPLIT_SKIP_ERRORS_DEFAULT);
    Path logsDirPath = new Path(this.rootdir, HConstants.HREGION_LOGDIR_NAME);
    do {
      if (master.isStopped()) {
        LOG.warn("Master stopped while splitting logs");
        break;
      }
      List<ServerName> serverNames = new ArrayList<ServerName>();
      try {
        if (!this.fs.exists(logsDirPath)) return;
        FileStatus[] logFolders = FSUtils.listStatus(this.fs, logsDirPath, null);
        // Get online servers after getting log folders to avoid log folder deletion of newly
        // checked in region servers . see HBASE-5916
        Set<ServerName> onlineServers = ((HMaster) master).getServerManager().getOnlineServers()
            .keySet();

        if (logFolders == null || logFolders.length == 0) {
          LOG.debug("No log files to split, proceeding...");
          return;
        }
        for (FileStatus status : logFolders) {
          String sn = status.getPath().getName();
          // truncate splitting suffix if present (for ServerName parsing)
          if (sn.endsWith(HLog.SPLITTING_EXT)) {
            sn = sn.substring(0, sn.length() - HLog.SPLITTING_EXT.length());
          }
          ServerName serverName = ServerName.parseServerName(sn);
          if (!onlineServers.contains(serverName)) {
            LOG.info("Log folder " + status.getPath() + " doesn't belong "
                + "to a known region server, splitting");
            serverNames.add(serverName);
          } else {
            LOG.info("Log folder " + status.getPath()
                + " belongs to an existing region server");
          }
        }
        splitLog(serverNames, META_FILTER);
        splitLog(serverNames, NON_META_FILTER);
        retrySplitting = false;
      } catch (IOException ioe) {
        LOG.warn("Failed splitting of " + serverNames, ioe);
        if (!checkFileSystem()) {
          LOG.warn("Bad Filesystem, exiting");
          Runtime.getRuntime().halt(1);
        }
        try {
          if (retrySplitting) {
            Thread.sleep(conf.getInt(
              "hbase.hlog.split.failure.retry.interval", 30 * 1000));
          }
        } catch (InterruptedException e) {
          LOG.warn("Interrupted, aborting since cannot return w/o splitting");
          Thread.currentThread().interrupt();
          retrySplitting = false;
          Runtime.getRuntime().halt(1);
        }
      }
    } while (retrySplitting);
  }

  public void splitLog(final ServerName serverName) throws IOException {
    List<ServerName> serverNames = new ArrayList<ServerName>();
    serverNames.add(serverName);
    splitLog(serverNames);
  }

<<<<<<< HEAD
  public void splitLog(final List<ServerName> serverNames) throws IOException {
=======
  /**
   * Specialized method to handle the splitting for meta HLog
   * @param serverName
   * @throws IOException
   */
  public void splitMetaLog(final ServerName serverName) throws IOException {
>>>>>>> 6657449e
    long splitTime = 0, splitLogSize = 0;
    List<ServerName> serverNames = new ArrayList<ServerName>();
    serverNames.add(serverName);
    List<Path> logDirs = getLogDirs(serverNames);
    if (logDirs.isEmpty()) {
      LOG.info("No meta logs to split");
      return;
    }
    splitLogManager.handleDeadWorkers(serverNames);
    splitTime = EnvironmentEdgeManager.currentTimeMillis();
    splitLogSize = splitLogManager.splitLogDistributed(logDirs, META_FILTER);
    splitTime = EnvironmentEdgeManager.currentTimeMillis() - splitTime;
    if (this.metricsMaster != null) {
      this.metricsMaster.addSplit(splitTime, splitLogSize);
    }
  }

  private List<Path> getLogDirs(final List<ServerName> serverNames) throws IOException {
    List<Path> logDirs = new ArrayList<Path>();
    for (ServerName serverName: serverNames) {
      Path logDir = new Path(this.rootdir, HLogUtil.getHLogDirectoryName(serverName.toString()));
      Path splitDir = logDir.suffix(HLog.SPLITTING_EXT);
      // Rename the directory so a rogue RS doesn't create more HLogs
      if (fs.exists(logDir)) {
        if (!this.fs.rename(logDir, splitDir)) {
          throw new IOException("Failed fs.rename for log split: " + logDir);
        }
        logDir = splitDir;
        LOG.debug("Renamed region directory: " + splitDir);
      } else if (!fs.exists(splitDir)) {
        LOG.info("Log dir for server " + serverName + " does not exist");
        continue;
      }
      logDirs.add(splitDir);
    }
    return logDirs;
  }

  public void splitLog(final List<ServerName> serverNames) throws IOException {
    splitLog(serverNames, NON_META_FILTER);
  }

  /**
   * This method is the base split method that splits HLog files matching a filter.
   * Callers should pass the appropriate filter for meta and non-meta HLogs.
   * @param serverNames
   * @param filter
   * @throws IOException
   */
  public void splitLog(final List<ServerName> serverNames, PathFilter filter) throws IOException {
    long splitTime = 0, splitLogSize = 0;
    List<Path> logDirs = getLogDirs(serverNames);

    if (logDirs.isEmpty()) {
      LOG.info("No logs to split");
      return;
    }

    if (distributedLogSplitting) {
      splitLogManager.handleDeadWorkers(serverNames);
      splitTime = EnvironmentEdgeManager.currentTimeMillis();
      splitLogSize = splitLogManager.splitLogDistributed(logDirs,filter);
      splitTime = EnvironmentEdgeManager.currentTimeMillis() - splitTime;
    } else {
      for(Path logDir: logDirs){
        // splitLogLock ensures that dead region servers' logs are processed
        // one at a time
        this.splitLogLock.lock();
        try {
          HLogSplitter splitter = HLogSplitter.createLogSplitter(
            conf, rootdir, logDir, oldLogDir, this.fs);
          try {
            // If FS is in safe mode, just wait till out of it.
            FSUtils.waitOnSafeMode(conf, conf.getInt(HConstants.THREAD_WAKE_FREQUENCY, 1000));
            splitter.splitLog();
          } catch (OrphanHLogAfterSplitException e) {
            LOG.warn("Retrying splitting because of:", e);
            //An HLogSplitter instance can only be used once.  Get new instance.
            splitter = HLogSplitter.createLogSplitter(conf, rootdir, logDir,
              oldLogDir, this.fs);
            splitter.splitLog();
          }
          splitTime = splitter.getTime();
          splitLogSize = splitter.getSize();
        } finally {
          this.splitLogLock.unlock();
        }
      }
    }

    if (this.metricsMaster != null) {
      this.metricsMaster.addSplit(splitTime, splitLogSize);
    }
  }

  /**
   * Get the rootdir.  Make sure its wholesome and exists before returning.
   * @param rd
   * @param c
   * @param fs
   * @return hbase.rootdir (after checks for existence and bootstrapping if
   * needed populating the directory with necessary bootup files).
   * @throws IOException
   */
  private Path checkRootDir(final Path rd, final Configuration c,
    final FileSystem fs)
  throws IOException {
    // If FS is in safe mode wait till out of it.
    FSUtils.waitOnSafeMode(c, c.getInt(HConstants.THREAD_WAKE_FREQUENCY, 10 * 1000));
    // Filesystem is good. Go ahead and check for hbase.rootdir.
    try {
      if (!fs.exists(rd)) {
        fs.mkdirs(rd);
        // DFS leaves safe mode with 0 DNs when there are 0 blocks.
        // We used to handle this by checking the current DN count and waiting until
        // it is nonzero. With security, the check for datanode count doesn't work --
        // it is a privileged op. So instead we adopt the strategy of the jobtracker
        // and simply retry file creation during bootstrap indefinitely. As soon as
        // there is one datanode it will succeed. Permission problems should have
        // already been caught by mkdirs above.
        FSUtils.setVersion(fs, rd, c.getInt(HConstants.THREAD_WAKE_FREQUENCY,
          10 * 1000), c.getInt(HConstants.VERSION_FILE_WRITE_ATTEMPTS,
            HConstants.DEFAULT_VERSION_FILE_WRITE_ATTEMPTS));
      } else {
        if (!fs.isDirectory(rd)) {
          throw new IllegalArgumentException(rd.toString() + " is not a directory");
        }
        // as above
        FSUtils.checkVersion(fs, rd, true, c.getInt(HConstants.THREAD_WAKE_FREQUENCY,
          10 * 1000), c.getInt(HConstants.VERSION_FILE_WRITE_ATTEMPTS,
            HConstants.DEFAULT_VERSION_FILE_WRITE_ATTEMPTS));
      }
    } catch (DeserializationException de) {
      LOG.fatal("Please fix invalid configuration for " + HConstants.HBASE_DIR, de);
      IOException ioe = new IOException();
      ioe.initCause(de);
      throw ioe;
    } catch (IllegalArgumentException iae) {
      LOG.fatal("Please fix invalid configuration for "
        + HConstants.HBASE_DIR + " " + rd.toString(), iae);
      throw iae;
    }
    // Make sure cluster ID exists
    if (!FSUtils.checkClusterIdExists(fs, rd, c.getInt(
        HConstants.THREAD_WAKE_FREQUENCY, 10 * 1000))) {
      FSUtils.setClusterId(fs, rd, new ClusterId(), c.getInt(HConstants.THREAD_WAKE_FREQUENCY, 10 * 1000));
    }
    clusterId = FSUtils.getClusterId(fs, rd);

    // Make sure the root region directory exists!
    if (!FSUtils.rootRegionExists(fs, rd)) {
      bootstrap(rd, c);
    }

    // Create tableinfo-s for ROOT and META if not already there.
    FSTableDescriptors.createTableDescriptor(fs, rd, HTableDescriptor.ROOT_TABLEDESC, false);
    FSTableDescriptors.createTableDescriptor(fs, rd, HTableDescriptor.META_TABLEDESC, false);

    return rd;
  }

  /**
   * Make sure the hbase temp directory exists and is empty.
   * NOTE that this method is only executed once just after the master becomes the active one.
   */
  private void checkTempDir(final Path tmpdir, final Configuration c, final FileSystem fs)
      throws IOException {
    // If the temp directory exists, clear the content (left over, from the previous run)
    if (fs.exists(tmpdir)) {
      // Archive table in temp, maybe left over from failed deletion,
      // if not the cleaner will take care of them.
      for (Path tabledir: FSUtils.getTableDirs(fs, tmpdir)) {
        for (Path regiondir: FSUtils.getRegionDirs(fs, tabledir)) {
          HFileArchiver.archiveRegion(fs, this.rootdir, tabledir, regiondir);
        }
      }
      if (!fs.delete(tmpdir, true)) {
        throw new IOException("Unable to clean the temp directory: " + tmpdir);
      }
    }

    // Create the temp directory
    if (!fs.mkdirs(tmpdir)) {
      throw new IOException("HBase temp directory '" + tmpdir + "' creation failure.");
    }
  }

  private static void bootstrap(final Path rd, final Configuration c)
  throws IOException {
    LOG.info("BOOTSTRAP: creating ROOT and first META regions");
    try {
      // Bootstrapping, make sure blockcache is off.  Else, one will be
      // created here in bootstap and it'll need to be cleaned up.  Better to
      // not make it in first place.  Turn off block caching for bootstrap.
      // Enable after.
      HRegionInfo rootHRI = new HRegionInfo(HRegionInfo.ROOT_REGIONINFO);
      setInfoFamilyCachingForRoot(false);
      HRegionInfo metaHRI = new HRegionInfo(HRegionInfo.FIRST_META_REGIONINFO);
      setInfoFamilyCachingForMeta(false);
      HRegion root = HRegion.createHRegion(rootHRI, rd, c,
          HTableDescriptor.ROOT_TABLEDESC);
      HRegion meta = HRegion.createHRegion(metaHRI, rd, c,
          HTableDescriptor.META_TABLEDESC);
      setInfoFamilyCachingForRoot(true);
      setInfoFamilyCachingForMeta(true);
      // Add first region from the META table to the ROOT region.
      HRegion.addRegionToMETA(root, meta);
      HRegion.closeHRegion(root);
      HRegion.closeHRegion(meta);
    } catch (IOException e) {
      e = RemoteExceptionHandler.checkIOException(e);
      LOG.error("bootstrap", e);
      throw e;
    }
  }

  /**
   * Enable in-memory caching for -ROOT-
   */
  public static void setInfoFamilyCachingForRoot(final boolean b) {
    for (HColumnDescriptor hcd:
        HTableDescriptor.ROOT_TABLEDESC.getColumnFamilies()) {
       if (Bytes.equals(hcd.getName(), HConstants.CATALOG_FAMILY)) {
         hcd.setBlockCacheEnabled(b);
         hcd.setInMemory(b);
     }
    }
  }

  /**
   * Enable in memory caching for .META.
   */
  public static void setInfoFamilyCachingForMeta(final boolean b) {
    for (HColumnDescriptor hcd:
        HTableDescriptor.META_TABLEDESC.getColumnFamilies()) {
      if (Bytes.equals(hcd.getName(), HConstants.CATALOG_FAMILY)) {
        hcd.setBlockCacheEnabled(b);
        hcd.setInMemory(b);
      }
    }
  }


  public void deleteRegion(HRegionInfo region) throws IOException {
    HFileArchiver.archiveRegion(conf, fs, region);
  }

  public void deleteTable(byte[] tableName) throws IOException {
    fs.delete(new Path(rootdir, Bytes.toString(tableName)), true);
  }

  /**
   * Move the specified file/directory to the hbase temp directory.
   * @param path The path of the file/directory to move
   * @return The temp location of the file/directory moved
   * @throws IOException in case of file-system failure
   */
  public Path moveToTemp(final Path path) throws IOException {
    Path tempPath = new Path(this.tempdir, path.getName());

    // Ensure temp exists
    if (!fs.exists(tempdir) && !fs.mkdirs(tempdir)) {
      throw new IOException("HBase temp directory '" + tempdir + "' creation failure.");
    }

    if (!fs.rename(path, tempPath)) {
      throw new IOException("Unable to move '" + path + "' to temp '" + tempPath + "'");
    }

    return tempPath;
  }

  /**
   * Move the specified table to the hbase temp directory
   * @param tableName Table name to move
   * @return The temp location of the table moved
   * @throws IOException in case of file-system failure
   */
  public Path moveTableToTemp(byte[] tableName) throws IOException {
    return moveToTemp(HTableDescriptor.getTableDir(this.rootdir, tableName));
  }

  public void updateRegionInfo(HRegionInfo region) {
    // TODO implement this.  i think this is currently broken in trunk i don't
    //      see this getting updated.
    //      @see HRegion.checkRegioninfoOnFilesystem()
  }

  public void deleteFamilyFromFS(HRegionInfo region, byte[] familyName)
      throws IOException {
    // archive family store files
    Path tableDir = new Path(rootdir, region.getTableNameAsString());
    HFileArchiver.archiveFamily(fs, conf, region, tableDir, familyName);

    // delete the family folder
    Path familyDir = new Path(tableDir,
      new Path(region.getEncodedName(), Bytes.toString(familyName)));
    if (fs.delete(familyDir, true) == false) {
      throw new IOException("Could not delete family "
          + Bytes.toString(familyName) + " from FileSystem for region "
          + region.getRegionNameAsString() + "(" + region.getEncodedName()
          + ")");
    }
  }

  public void stop() {
    if (splitLogManager != null) {
      this.splitLogManager.stop();
    }
  }

  /**
   * Create new HTableDescriptor in HDFS.
   *
   * @param htableDescriptor
   */
  public void createTableDescriptor(HTableDescriptor htableDescriptor)
      throws IOException {
    FSTableDescriptors.createTableDescriptor(htableDescriptor, conf);
  }

  /**
   * Delete column of a table
   * @param tableName
   * @param familyName
   * @return Modified HTableDescriptor with requested column deleted.
   * @throws IOException
   */
  public HTableDescriptor deleteColumn(byte[] tableName, byte[] familyName)
      throws IOException {
    LOG.info("DeleteColumn. Table = " + Bytes.toString(tableName)
        + " family = " + Bytes.toString(familyName));
    HTableDescriptor htd = this.services.getTableDescriptors().get(tableName);
    htd.removeFamily(familyName);
    this.services.getTableDescriptors().add(htd);
    return htd;
  }

  /**
   * Modify Column of a table
   * @param tableName
   * @param hcd HColumnDesciptor
   * @return Modified HTableDescriptor with the column modified.
   * @throws IOException
   */
  public HTableDescriptor modifyColumn(byte[] tableName, HColumnDescriptor hcd)
      throws IOException {
    LOG.info("AddModifyColumn. Table = " + Bytes.toString(tableName)
        + " HCD = " + hcd.toString());

    HTableDescriptor htd = this.services.getTableDescriptors().get(tableName);
    byte [] familyName = hcd.getName();
    if(!htd.hasFamily(familyName)) {
      throw new InvalidFamilyOperationException("Family '" +
        Bytes.toString(familyName) + "' doesn't exists so cannot be modified");
    }
    htd.addFamily(hcd);
    this.services.getTableDescriptors().add(htd);
    return htd;
  }

  /**
   * Add column to a table
   * @param tableName
   * @param hcd
   * @return Modified HTableDescriptor with new column added.
   * @throws IOException
   */
  public HTableDescriptor addColumn(byte[] tableName, HColumnDescriptor hcd)
      throws IOException {
    LOG.info("AddColumn. Table = " + Bytes.toString(tableName) + " HCD = " +
      hcd.toString());
    HTableDescriptor htd = this.services.getTableDescriptors().get(tableName);
    if (htd == null) {
      throw new InvalidFamilyOperationException("Family '" +
        hcd.getNameAsString() + "' cannot be modified as HTD is null");
    }
    htd.addFamily(hcd);
    this.services.getTableDescriptors().add(htd);
    return htd;
  }
}<|MERGE_RESOLUTION|>--- conflicted
+++ resolved
@@ -285,16 +285,12 @@
     splitLog(serverNames);
   }
 
-<<<<<<< HEAD
-  public void splitLog(final List<ServerName> serverNames) throws IOException {
-=======
   /**
    * Specialized method to handle the splitting for meta HLog
    * @param serverName
    * @throws IOException
    */
   public void splitMetaLog(final ServerName serverName) throws IOException {
->>>>>>> 6657449e
     long splitTime = 0, splitLogSize = 0;
     List<ServerName> serverNames = new ArrayList<ServerName>();
     serverNames.add(serverName);
@@ -468,7 +464,7 @@
       // if not the cleaner will take care of them.
       for (Path tabledir: FSUtils.getTableDirs(fs, tmpdir)) {
         for (Path regiondir: FSUtils.getRegionDirs(fs, tabledir)) {
-          HFileArchiver.archiveRegion(fs, this.rootdir, tabledir, regiondir);
+          HFileArchiver.archiveRegion(c, fs, this.rootdir, tabledir, regiondir);
         }
       }
       if (!fs.delete(tmpdir, true)) {
