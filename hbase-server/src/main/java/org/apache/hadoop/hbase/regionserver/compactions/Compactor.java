--- conflicted
+++ resolved
@@ -48,7 +48,6 @@
 import org.apache.hadoop.hbase.regionserver.TimeRangeTracker;
 import org.apache.hadoop.hbase.util.Bytes;
 import org.apache.hadoop.hbase.util.Writables;
-import org.apache.hadoop.util.StringUtils;
 import org.apache.hadoop.hbase.util.EnvironmentEdgeManager;
 import org.apache.hadoop.util.StringUtils.TraditionalBinaryPrefix;
 
@@ -235,7 +234,6 @@
     return store.getCoprocessorHost().preCompact(store, scanner, scanType, request);
   }
 
-  // TODO mob introduced the fd parameter; can we make this cleaner and easier to extend in future?
   /**
    * Used to prevent compaction name conflict when multiple compactions running parallel on the
    * same store.
@@ -254,18 +252,15 @@
     return store.getRegionInfo().getRegionNameAsString() + "#"
         + store.getFamily().getNameAsString() + "#" + counter;
   }
+
   /**
    * Performs the compaction.
    * @param fd FileDetails of cell sink writer
    * @param scanner Where to read from.
    * @param writer Where to write to.
    * @param smallestReadPoint Smallest read point.
-<<<<<<< HEAD
    * @param cleanSeqId When true, remove seqId(used to be mvcc) value which is &lt;= smallestReadPoint
-=======
-   * @param cleanSeqId When true, remove seqId(used to be mvcc) value which is <= smallestReadPoint
    * @param major Is a major compaction.
->>>>>>> 7ddae393
    * @return Whether compaction ended; false if it was interrupted for some reason.
    */
   protected boolean performCompaction(FileDetails fd, InternalScanner scanner, CellSink writer,
